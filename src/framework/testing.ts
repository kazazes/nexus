import getPort from 'get-port'
import * as Lo from 'lodash'
import * as Plugin from '../core/plugin'
<<<<<<< HEAD
import app from './'
=======
import { GraphQLClient } from '../lib/graphql-client'
import * as app from './index'
>>>>>>> cc7b1bef
import * as Layout from './layout'
import * as singletonChecks from './singleton-checks'

type AppClient = {
  query: GraphQLClient['request']
}

export function createAppClient(apiUrl: string): AppClient {
  const client = new GraphQLClient(apiUrl)

  return {
    query(queryString, variables) {
      return client.request(queryString, variables)
    },
  }
}

export interface TestContextAppCore {
  query: AppClient['query']
  server: {
    start: () => Promise<void>
    stop: () => Promise<void>
  }
}

export interface TestContextCore {
  app: TestContextAppCore
}

declare global {
  interface nexusFutureTestContextApp extends TestContextAppCore {}

  interface nexusFutureTestContextRoot {
    app: nexusFutureTestContextApp
  }
}

export type TestContext = nexusFutureTestContextRoot

/**
 * Setup a test context providing utilities to query against your GraphQL API
 *
 * @example
 *
 * With jest
 * ```
 * import { setupTest, TestContext } from 'nexus-future/testing'
 *
 * let testCtx: TestContext
 *
 * beforeAll(async () => {
 *  testCtx = await setupTest()
 *  await testCtx.server.start()
 * })
 *
 * afterAll(async () => {
 *  await testCtx.server.stop()
 * })
 * ```
 */
export async function createTestContext(): Promise<TestContext> {
  // Guarantee that development mode features are on
  process.env.NEXUS_STAGE = 'dev'

  const port = await getPort({ port: getPort.makeRange(4000, 6000) })
  const apiUrl = `http://localhost:${port}/graphql`

  const oldServerStart = app.server.start

  app.server.start = async () => {
    const appModule = await Layout.findAppModule()

    if (appModule) {
      require(appModule)
    }

    app.settings.change({
      server: {
        port,
        playground: false,
        startMessage: () => '',
      },
    })

    if (singletonChecks.state.is_was_server_start_called === false) {
      await oldServerStart()
    } else {
      return Promise.resolve()
    }
  }

  const appClient = createAppClient(apiUrl)
  const testContextCore: TestContextCore = {
    app: {
      query: appClient.query,
      server: {
        start: app.server.start,
        stop: app.server.stop,
      },
    },
  }

  const testContextContributions = await Plugin.loadAllTestingPluginsFromPackageJson()

  for (const testContextContribution of testContextContributions) {
    Lo.merge(testContextCore, testContextContribution)
  }

  return testContextCore as TestContext
}<|MERGE_RESOLUTION|>--- conflicted
+++ resolved
@@ -1,12 +1,8 @@
 import getPort from 'get-port'
 import * as Lo from 'lodash'
 import * as Plugin from '../core/plugin'
-<<<<<<< HEAD
+import { GraphQLClient } from '../lib/graphql-client'
 import app from './'
-=======
-import { GraphQLClient } from '../lib/graphql-client'
-import * as app from './index'
->>>>>>> cc7b1bef
 import * as Layout from './layout'
 import * as singletonChecks from './singleton-checks'
 
